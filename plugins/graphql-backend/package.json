{
  "name": "@frontside/backstage-plugin-graphql-backend",
  "description": "Backstage backend plugin for GraphQL",
  "version": "0.1.7",
  "main": "src/index.ts",
  "types": "src/index.ts",
  "license": "Apache-2.0",
  "publishConfig": {
    "access": "public",
    "main": "dist/index.cjs.js",
    "types": "dist/index.d.ts"
  },
  "backstage": {
    "role": "backend-plugin"
  },
  "homepage": "https://frontside.com",
  "repository": {
    "type": "git",
    "url": "https://github.com/thefrontside/playhouse",
    "directory": "plugins/graphql-backend"
  },
  "keywords": [
    "backstage",
    "graphql"
  ],
  "scripts": {
    "start": "backstage-cli package start",
    "build": "backstage-cli package build",
    "lint": "backstage-cli package lint",
    "test": "backstage-cli package test",
    "prepack": "backstage-cli package prepack",
    "postpack": "backstage-cli package postpack",
    "clean": "backstage-cli package clean"
  },
  "dependencies": {
    "@backstage/backend-common": "^0.21.3",
    "@backstage/backend-plugin-api": "^0.6.7",
    "@envelop/core": "^4.0.0",
    "@envelop/dataloader": "^5.0.0",
    "@envelop/graphql-modules": "^5.0.0",
<<<<<<< HEAD
    "@frontside/backstage-plugin-graphql-backend-node": "^0.1.4",
    "@frontside/hydraphql": "^0.1.3",
=======
    "@frontside/backstage-plugin-graphql-backend-node": "^0.1.5",
    "@frontside/hydraphql": "^0.1.2",
>>>>>>> c025e879
    "dataloader": "^2.1.0",
    "express": "^4.17.1",
    "express-promise-router": "^4.1.0",
    "graphql": "^16.6.0",
    "graphql-modules": "^2.3.0",
    "graphql-yoga": "^4.0.3",
    "helmet": "^6.0.0",
    "winston": "^3.2.1"
  },
  "devDependencies": {
    "@backstage/cli": "^0.25.2",
    "@types/supertest": "^2.0.8",
    "supertest": "^6.1.3"
  },
  "files": [
    "dist",
    "docs"
  ]
}<|MERGE_RESOLUTION|>--- conflicted
+++ resolved
@@ -38,13 +38,8 @@
     "@envelop/core": "^4.0.0",
     "@envelop/dataloader": "^5.0.0",
     "@envelop/graphql-modules": "^5.0.0",
-<<<<<<< HEAD
-    "@frontside/backstage-plugin-graphql-backend-node": "^0.1.4",
+    "@frontside/backstage-plugin-graphql-backend-node": "^0.1.5",
     "@frontside/hydraphql": "^0.1.3",
-=======
-    "@frontside/backstage-plugin-graphql-backend-node": "^0.1.5",
-    "@frontside/hydraphql": "^0.1.2",
->>>>>>> c025e879
     "dataloader": "^2.1.0",
     "express": "^4.17.1",
     "express-promise-router": "^4.1.0",
