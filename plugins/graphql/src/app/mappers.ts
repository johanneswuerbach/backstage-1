--- conflicted
+++ resolved
@@ -89,11 +89,7 @@
     field.resolve = async ({ id }, _, { loader }) => {
       const entity = await loader.load(id);
       if (!entity) return null;
-<<<<<<< HEAD
-      return get(entity, directive.at);
-=======
-      return get(entity, directive.at ?? fieldName) ?? directive.default;
->>>>>>> 9ab9fd54
+      return get(entity, directive.at) ?? directive.default;
     };
   }
 
