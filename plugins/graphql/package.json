{
  "name": "@frontside/backstage-plugin-graphql",
  "version": "0.5.4",
  "main": "src/index.ts",
  "types": "src/index.ts",
  "license": "Apache-2.0",
  "publishConfig": {
    "access": "public",
    "main": "dist/index.cjs.js",
    "types": "dist/index.d.ts"
  },
  "backstage": {
    "role": "backend-plugin"
  },
  "scripts": {
    "start": "backstage-cli package start",
    "generate": "graphql-codegen --config codegen.yml",
    "build": "backstage-cli package build",
    "lint": "backstage-cli package lint",
    "test": "backstage-cli package test",
    "prepack": "backstage-cli package prepack",
    "postpack": "backstage-cli package postpack",
    "clean": "backstage-cli clean"
  },
  "peerDependencies": {
    "graphql": ">15.0.0"
  },
  "dependencies": {
    "@backstage/backend-common": "^0.17.0",
    "@backstage/catalog-model": "^1.1.4",
    "@backstage/catalog-client": "^1.2.0",
    "@envelop/core": "^2.3.0",
    "@envelop/dataloader": "^3.3.2",
    "@envelop/graphql-modules": "^3.3.0",
<<<<<<< HEAD
=======
    "@frontside/backstage-plugin-batch-loader": "^0.2.4",
>>>>>>> 365dfb74
    "@graphql-tools/load-files": "^6.5.3",
    "@graphql-tools/merge": "^8.3.6",
    "@graphql-tools/schema": "^8.3.6",
    "@graphql-tools/utils": "^8.6.5",
    "@types/express": "*",
    "cross-fetch": "^3.0.6",
    "dataloader": "^2.0.0",
    "express": "^4.17.1",
    "express-graphql": "^0.12.0",
    "express-promise-router": "^4.1.0",
    "graphql-modules": "^2.0.0",
    "graphql-relay": "^0.10.0",
    "graphql-type-json": "^0.3.2",
    "lodash": "^4.17.21",
    "winston": "^3.2.1"
  },
  "devDependencies": {
    "@backstage/cli": "^0.22.0",
    "@effection/jest": "^2.0.4",
    "@frontside/graphgen": "^1.7.0",
    "@frontside/graphgen-backstage": "*",
    "@graphql-codegen/add": "^3.1.1",
    "@graphql-codegen/cli": "^2.11.5",
    "@graphql-codegen/graphql-modules-preset": "^2.3.14",
    "@graphql-codegen/typescript": "^2.7.4",
    "@graphql-codegen/typescript-resolvers": "^2.7.4",
    "@types/graphql": "^14.5.0",
    "effection": "^2.0.6",
    "graphql": "^16.3.0",
    "jest": "^29.2.2"
  },
  "files": [
    "dist",
    "src/app/modules/**/*.graphql",
    "README.md"
  ],
  "jest": {
    "testTimeout": 15000
  }
}<|MERGE_RESOLUTION|>--- conflicted
+++ resolved
@@ -32,10 +32,6 @@
     "@envelop/core": "^2.3.0",
     "@envelop/dataloader": "^3.3.2",
     "@envelop/graphql-modules": "^3.3.0",
-<<<<<<< HEAD
-=======
-    "@frontside/backstage-plugin-batch-loader": "^0.2.4",
->>>>>>> 365dfb74
     "@graphql-tools/load-files": "^6.5.3",
     "@graphql-tools/merge": "^8.3.6",
     "@graphql-tools/schema": "^8.3.6",
