--- conflicted
+++ resolved
@@ -45,25 +45,29 @@
   const databaseManager = DatabaseManager.fromConfig(config);
   const tokenManager = ServerTokenManager.noop();
   const taskScheduler = TaskScheduler.fromConfig(config);
-<<<<<<< HEAD
   const permissions = ServerPermissionClient.fromConfig(config, {
     discovery,
     tokenManager,
   });
-=======
   const catalogClient = new CatalogClient({ discoveryApi: discovery });
->>>>>>> bad51608
 
   return (plugin: string): PluginEnvironment => {
     const logger = root.child({ type: 'plugin', plugin });
     const database = databaseManager.forPlugin(plugin);
     const cache = cacheManager.forPlugin(plugin);
     const scheduler = taskScheduler.forPlugin(plugin);
-<<<<<<< HEAD
-    return { logger, database, cache, config, reader, discovery, tokenManager, scheduler, permissions };
-=======
-    return { logger, database, cache, config, reader, discovery, tokenManager, scheduler, catalog: catalogClient };
->>>>>>> bad51608
+    return {
+      logger,
+      database,
+      cache,
+      config,
+      reader,
+      discovery,
+      tokenManager,
+      scheduler,
+      permissions,
+      catalog: catalogClient,
+    };
   };
 }
 
@@ -91,7 +95,7 @@
   apiRouter.use('/techdocs', await techdocs(techdocsEnv));
   apiRouter.use('/proxy', await proxy(proxyEnv));
   apiRouter.use('/search', await search(searchEnv));
-  apiRouter.use('/healthcheck', await healthcheck(healthcheckEnv))
+  apiRouter.use('/healthcheck', await healthcheck(healthcheckEnv));
   apiRouter.use('/graphql', await graphql(graphqlEnv));
   apiRouter.use(notFoundHandler());
 
