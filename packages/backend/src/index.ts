--- conflicted
+++ resolved
@@ -30,11 +30,8 @@
 import techdocs from './plugins/techdocs';
 import search from './plugins/search';
 import healthcheck from './plugins/healthcheck';
-<<<<<<< HEAD
 import graphql from './plugins/graphql';
-=======
 import effectionInspector from './plugins/effection-inspector';
->>>>>>> 64c1eef6
 import { PluginEnvironment } from './types';
 import { CatalogClient } from '@backstage/catalog-client';
 
@@ -71,11 +68,8 @@
   });
   const createEnv = makeCreateEnv(config);
 
-<<<<<<< HEAD
   const graphqlEnv = useHotMemoize(module, () => createEnv('graphql'));
-=======
   const effectionInspectorEnv = useHotMemoize(module, () => createEnv('inspector'));
->>>>>>> 64c1eef6
   const healthcheckEnv = useHotMemoize(module, () => createEnv('healthcheck'));
   const catalogEnv = useHotMemoize(module, () => createEnv('catalog'));
   const scaffolderEnv = useHotMemoize(module, () => createEnv('scaffolder'));
@@ -92,13 +86,9 @@
   apiRouter.use('/techdocs', await techdocs(techdocsEnv));
   apiRouter.use('/proxy', await proxy(proxyEnv));
   apiRouter.use('/search', await search(searchEnv));
-<<<<<<< HEAD
   apiRouter.use('/healthcheck', await healthcheck(healthcheckEnv))
   apiRouter.use('/graphql', await graphql(graphqlEnv));
-=======
-  apiRouter.use('/healthcheck', await healthcheck(healthcheckEnv));
   apiRouter.use('/effection-inspector', await effectionInspector(effectionInspectorEnv));
->>>>>>> 64c1eef6
   apiRouter.use(notFoundHandler());
 
   const service = createServiceBuilder(module)
