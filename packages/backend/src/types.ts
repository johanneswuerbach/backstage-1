import { Logger } from 'winston';
import { Config } from '@backstage/config';
import {
  PluginCacheManager,
  PluginDatabaseManager,
  PluginEndpointDiscovery,
  TokenManager,
  UrlReader,
} from '@backstage/backend-common';
<<<<<<< HEAD
import { CatalogClient } from '@backstage/catalog-client';
=======
import { PluginTaskScheduler } from '@backstage/backend-tasks';
>>>>>>> 979a6b56

export type PluginEnvironment = {
  logger: Logger;
  database: PluginDatabaseManager;
  cache: PluginCacheManager;
  config: Config;
  reader: UrlReader;
  discovery: PluginEndpointDiscovery;
  tokenManager: TokenManager;
<<<<<<< HEAD
  catalog: CatalogClient
=======
  scheduler: PluginTaskScheduler;
>>>>>>> 979a6b56
};<|MERGE_RESOLUTION|>--- conflicted
+++ resolved
@@ -7,11 +7,8 @@
   TokenManager,
   UrlReader,
 } from '@backstage/backend-common';
-<<<<<<< HEAD
+import { PluginTaskScheduler } from '@backstage/backend-tasks';
 import { CatalogClient } from '@backstage/catalog-client';
-=======
-import { PluginTaskScheduler } from '@backstage/backend-tasks';
->>>>>>> 979a6b56
 
 export type PluginEnvironment = {
   logger: Logger;
@@ -21,9 +18,6 @@
   reader: UrlReader;
   discovery: PluginEndpointDiscovery;
   tokenManager: TokenManager;
-<<<<<<< HEAD
+  scheduler: PluginTaskScheduler;
   catalog: CatalogClient
-=======
-  scheduler: PluginTaskScheduler;
->>>>>>> 979a6b56
 };